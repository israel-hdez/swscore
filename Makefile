# Needed for Travis - it won't like the version regex check otherwise
SHELL=/bin/bash

# Directories based on the root project directory
ROOTDIR=$(CURDIR)
OUTDIR=${ROOTDIR}/_output

# list for multi-arch image publishing
TARGET_ARCHS ?= amd64 arm64 s390x ppc64le

# Identifies the current build.
# These will be embedded in the app and displayed when it starts.
VERSION ?= v1.34.0
COMMIT_HASH ?= $(shell git rev-parse HEAD)

<<<<<<< HEAD
# Indicates which version of the UI console is to be embedded
# in the container image. If "local" the CONSOLE_LOCAL_DIR is
# where the UI project has been git cloned and has its
# content built in its build/ subdirectory.
# WARNING: If you have previously build a container image but
# later want to change the CONSOLE_VERSION then you must run
# the 'clean' target first before re-building the container image.
CONSOLE_VERSION ?= 1.34.0
=======
# The path where the UI project has been git cloned. The UI should
# have been built before trying to create a kiali server container
# image. The UI project is configured to place its build
# output in the $UI_SRC_ROOT/build/ subdirectory.
>>>>>>> 5e0b5bbd
CONSOLE_LOCAL_DIR ?= ${ROOTDIR}/../../../../../kiali-ui

# Version label is used in the OpenShift/K8S resources to identify
# their specific instances. Kiali resources will have labels of
# "app.kubernetes.io/name: kiali" and "app.kubernetes.io/version: ${VERSION_LABEL}"
# The default is the VERSION itself.
VERSION_LABEL ?= ${VERSION}

# The go commands and the minimum Go version that must be used to build the app.
GO ?= go
GOFMT ?= $(shell ${GO} env GOROOT)/bin/gofmt
GO_VERSION_KIALI = 1.16.2

SWAGGER_VERSION ?= 0.27.0

# Identifies the Kiali container image that will be built.
IMAGE_ORG ?= kiali
CONTAINER_NAME ?= ${IMAGE_ORG}/kiali
CONTAINER_VERSION ?= dev

# These two vars allow Jenkins to override values.
QUAY_NAME ?= quay.io/${CONTAINER_NAME}
QUAY_TAG ?= ${QUAY_NAME}:${CONTAINER_VERSION}

# Identifies the Kiali operator container images that will be built
OPERATOR_CONTAINER_NAME ?= ${IMAGE_ORG}/kiali-operator
OPERATOR_CONTAINER_VERSION ?= ${CONTAINER_VERSION}
OPERATOR_QUAY_NAME ?= quay.io/${OPERATOR_CONTAINER_NAME}
OPERATOR_QUAY_TAG ?= ${OPERATOR_QUAY_NAME}:${OPERATOR_CONTAINER_VERSION}

# Where the control plane is
ISTIO_NAMESPACE ?= istio-system
# Declares the namespace/project where the objects are to be deployed.
NAMESPACE ?= ${ISTIO_NAMESPACE}

# A default go GOPATH if it isn't user defined
GOPATH ?= ${HOME}/go

# Environment variables set when running the Go compiler.
GOOS ?= $(shell ${GO} env GOOS)
GOARCH ?= $(shell ${GO} env GOARCH)
GO_BUILD_ENVVARS = \
	GOOS=$(GOOS) \
	GOARCH=$(GOARCH) \
	CGO_ENABLED=0 \

# Determine which Dockerfile is used to build the server container
KIALI_DOCKER_FILE ?= Dockerfile-ubi8-minimal

# Determine if we should use Docker OR Podman - value must be one of "docker" or "podman"
DORP ?= docker

# Set this to 'minikube' if you want images to be tagged/pushed for minikube as opposed to OpenShift/AWS. Set to 'local' if the image should not be pushed to any remote cluster (requires the cluster to be able to pull from your local image repository).
CLUSTER_TYPE ?= openshift

# Find the client executable (either oc or kubectl). If minikube or kind, only look for kubectl (though we might not need be so strict)
ifeq ($(CLUSTER_TYPE),minikube)
OC ?= $(shell which kubectl 2>/dev/null || echo "MISSING-KUBECTL-FROM-PATH")
else ifeq ($(CLUSTER_TYPE),kind)
OC ?= $(shell which kubectl 2>/dev/null || echo "MISSING-KUBECTL-FROM-PATH")
else
OC ?= $(shell which oc 2>/dev/null || which kubectl 2>/dev/null || echo "MISSING-OC/KUBECTL-FROM-PATH")
endif

# Find the minikube executable (this is optional - if not using minikube we won't need this)
MINIKUBE ?= $(shell which minikube 2>/dev/null || echo "MISSING-MINIKUBE-FROM-PATH")
MINIKUBE_PROFILE ?= minikube

# Find the kind executable (this is optional - if not using kind we won't need this)
KIND ?= $(shell which kind 2>/dev/null || echo "MISSING-KIND-FROM-PATH")
KIND_NAME ?= kind

# Determine if the OC is operational or not. Useful for other commands that might timeout if the OC exists but is not responding.
ifeq ($(CLUSTER_TYPE),minikube)
OC_READY ?= $(shell if ${MINIKUBE} -p ${MINIKUBE_PROFILE} status &>/dev/null ; then echo "true" ; else echo "false" ; fi)
else ifeq ($(CLUSTER_TYPE),kind)
OC_READY ?= $(shell if ${OC} cluster-info --context=kind-${KIND_NAME} --request-timeout=1s &>/dev/null ; then echo "true" ; else echo "false" ; fi)
else
OC_READY ?= $(shell if ${OC} status --request-timeout=1s &>/dev/null ; then echo "true" ; else echo "false" ; fi)
endif

# Details about the Kiali operator image used when deploying to remote cluster
ifeq ($(CLUSTER_TYPE),kind)
OPERATOR_IMAGE_PULL_POLICY ?= IfNotPresent
else
OPERATOR_IMAGE_PULL_POLICY ?= Always
endif
OPERATOR_NAMESPACE ?= kiali-operator
OPERATOR_PROFILER_ENABLED ?= false
OPERATOR_WATCH_NAMESPACE ?= \"\"

# When deploying the Kiali operator via make, this indicates if it should install Kiali also and where to put the CR
OPERATOR_INSTALL_KIALI ?= false
OPERATOR_ALLOW_AD_HOC_KIALI_NAMESPACE ?= true
OPERATOR_ALLOW_AD_HOC_KIALI_IMAGE ?= true
ifeq ($(OPERATOR_WATCH_NAMESPACE),\"\")
OPERATOR_INSTALL_KIALI_CR_NAMESPACE ?= ${OPERATOR_NAMESPACE}
else
OPERATOR_INSTALL_KIALI_CR_NAMESPACE ?= ${OPERATOR_WATCH_NAMESPACE}
endif

# When installing Kiali to a remote cluster via make, here are some configuration settings for it.
ACCESSIBLE_NAMESPACES ?= **
ifneq ($(CLUSTER_TYPE),openshift)
AUTH_STRATEGY ?= anonymous
else
AUTH_STRATEGY ?= openshift
endif
ifeq ($(CLUSTER_TYPE),kind)
KIALI_IMAGE_PULL_POLICY ?= IfNotPresent
else
KIALI_IMAGE_PULL_POLICY ?= Always
endif
SERVICE_TYPE ?= ClusterIP
KIALI_CR_SPEC_VERSION ?= default

# Determine if Maistra/ServiceMesh is deployed. If not, assume we are working with upstream Istio.
ifeq ($(OC_READY),true)
IS_MAISTRA ?= $(shell if ${OC} get namespace ${NAMESPACE} -o jsonpath='{.metadata.labels}' 2>/dev/null | grep -q maistra ; then echo "true" ; else echo "false" ; fi)
else
IS_MAISTRA ?= false
endif

# Path to Kiali CR file which is different based on what Istio implementation is deployed (upstream or Maistra)
# This is used when deploying Kiali via make
ifeq ($(IS_MAISTRA),true)
KIALI_CR_FILE ?= ${ROOTDIR}/operator/deploy/kiali/kiali_cr_dev_servicemesh.yaml
else
KIALI_CR_FILE ?= ${ROOTDIR}/operator/deploy/kiali/kiali_cr_dev.yaml
endif

# When ensuring the helm chart repo exists, by default the make infrastructure will pull the latest code from git.
# If you do not want this to happen (i.e. if you want to retain the local copies of your helm charts), set this to false.
HELM_CHARTS_REPO_PULL ?= true

.PHONY: default_target
default_target:
	@echo
	@echo "Apparently, you didn't specify a target."
	@echo "This Makefile requires you to explicitly call a target."
	@echo "Run '$(MAKE) help' to learn about the available targets."

include make/Makefile.build.mk
include make/Makefile.container.mk
include make/Makefile.cluster.mk
include make/Makefile.helm.mk
include make/Makefile.operator.mk
include make/Makefile.molecule.mk

.PHONY: help
help: Makefile
	@echo
	@echo "Build targets"
	@sed -n 's/^##//p' make/Makefile.build.mk | column -t -s ':' |  sed -e 's/^/ /'
	@echo
	@echo "Container targets"
	@sed -n 's/^##//p' make/Makefile.container.mk | column -t -s ':' |  sed -e 's/^/ /'
	@echo
	@echo "Cluster targets"
	@sed -n 's/^##//p' make/Makefile.cluster.mk | column -t -s ':' |  sed -e 's/^/ /'
	@echo
	@echo "Helm targets"
	@sed -n 's/^##//p' make/Makefile.helm.mk | column -t -s ':' |  sed -e 's/^/ /'
	@echo
	@echo "Operator targets"
	@sed -n 's/^##//p' make/Makefile.operator.mk | column -t -s ':' |  sed -e 's/^/ /'
	@echo
	@echo "Molecule test targets"
	@sed -n 's/^##//p' make/Makefile.molecule.mk | column -t -s ':' |  sed -e 's/^/ /'
	@echo
	@echo "Misc targets"
	@sed -n 's/^##//p' $< | column -t -s ':' |  sed -e 's/^/ /'
	@echo

## git-init: Set the hooks under ./git/hooks
git-init:
	@echo Setting Git Hooks
	cp hack/hooks/* .git/hooks

.ensure-oc-exists:
	@if [ ! -x "${OC}" ]; then \
	  echo "Missing 'oc' or 'kubectl'"; exit 1; \
	fi

.ensure-minikube-exists:
	@if [ ! -x "${MINIKUBE}" ]; then \
	  echo "Missing 'minikube'"; exit 1; \
	fi

.ensure-kind-exists:
	@if [ ! -x "${KIND}" ]; then \
	  echo "Missing 'kind'"; exit 1; \
	fi

.ensure-operator-repo-exists:
	@if [ ! -d "${ROOTDIR}/operator" ]; then \
	  echo "================ ERROR ================"; \
	  echo "You are missing the operator."; \
	  echo "To fix this, run the following command:"; \
	  echo "  git clone git@github.com:kiali/kiali-operator.git ${ROOTDIR}/operator"; \
	  echo "======================================="; \
	  exit 1; \
	fi<|MERGE_RESOLUTION|>--- conflicted
+++ resolved
@@ -13,21 +13,10 @@
 VERSION ?= v1.34.0
 COMMIT_HASH ?= $(shell git rev-parse HEAD)
 
-<<<<<<< HEAD
-# Indicates which version of the UI console is to be embedded
-# in the container image. If "local" the CONSOLE_LOCAL_DIR is
-# where the UI project has been git cloned and has its
-# content built in its build/ subdirectory.
-# WARNING: If you have previously build a container image but
-# later want to change the CONSOLE_VERSION then you must run
-# the 'clean' target first before re-building the container image.
-CONSOLE_VERSION ?= 1.34.0
-=======
 # The path where the UI project has been git cloned. The UI should
 # have been built before trying to create a kiali server container
 # image. The UI project is configured to place its build
 # output in the $UI_SRC_ROOT/build/ subdirectory.
->>>>>>> 5e0b5bbd
 CONSOLE_LOCAL_DIR ?= ${ROOTDIR}/../../../../../kiali-ui
 
 # Version label is used in the OpenShift/K8S resources to identify
